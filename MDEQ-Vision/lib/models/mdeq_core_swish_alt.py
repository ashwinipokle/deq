from __future__ import absolute_import
from __future__ import division
from __future__ import print_function

import os
import sys
import logging
import functools
from termcolor import colored

from collections import OrderedDict

import numpy as np

import torch
import torch.nn as nn
import torch.nn.functional as F
import torch._utils
import torch.nn.functional as F
import torch.autograd as autograd

sys.path.append("lib/")
from utils.utils import get_world_size, get_rank

sys.path.append("../")
from lib.optimizations import VariationalHidDropout2d, weight_norm
from lib.solvers import anderson, broyden
from lib.jacobian import jac_loss_estimate, power_method
from lib.layer_utils import list2vec, vec2list, norm_diff, conv3x3, conv5x5


BN_MOMENTUM = 0.1
BLOCK_GN_AFFINE = True    # Don't change the value here. The value is controlled by the yaml files.
FUSE_GN_AFFINE = True     # Don't change the value here. The value is controlled by the yaml files.
POST_GN_AFFINE = True     # Don't change the value here. The value is controlled by the yaml files.
DEQ_EXPAND = 5        # Don't change the value here. The value is controlled by the yaml files.
NUM_GROUPS = 4        # Don't change the value here. The value is controlled by the yaml files.
logger = logging.getLogger(__name__)

def nonlinearity(x):
    # swish
    return x*torch.sigmoid(x)

class SwishActivation(nn.Module):
    def __init__(self) -> None:
        super(SwishActivation, self).__init__()
    
    def forward(self, x):
        return nonlinearity(x)

class BasicBlock(nn.Module):
    expansion = 1

    def __init__(self, inplanes, planes, stride=1, downsample=None, n_big_kernels=0, 
                        dropout=0.1, 
                        wnorm=False, 
                        temb_channels=512):
        """
        A canonical residual block with two 3x3 convolutions and an intermediate ReLU. Corresponds to Figure 2
        in the paper.
        """
        super(BasicBlock, self).__init__()
        conv1 = conv5x5 if n_big_kernels >= 1 else conv3x3
        conv2 = conv5x5 if n_big_kernels >= 2 else conv3x3
        conv3 = conv5x5 if n_big_kernels >= 2 else conv3x3
        conv4 = conv5x5 if n_big_kernels >= 2 else conv3x3

        inner_planes = int(DEQ_EXPAND*planes)

        self.conv1 = conv1(inplanes, inner_planes)
        self.gn1 = nn.GroupNorm(NUM_GROUPS, inner_planes, affine=BLOCK_GN_AFFINE)
        
        self.conv2 = conv2(inner_planes, planes)
        self.gn2 = nn.GroupNorm(NUM_GROUPS, planes, affine=BLOCK_GN_AFFINE)

        self.conv3 = conv3(planes, inner_planes)
        self.gn3 = nn.GroupNorm(NUM_GROUPS, inner_planes, affine=BLOCK_GN_AFFINE)

        self.conv4 = conv4(inner_planes, planes)
        self.gn4 = nn.GroupNorm(NUM_GROUPS, planes, affine=BLOCK_GN_AFFINE)

        self.gn5 = nn.GroupNorm(NUM_GROUPS, planes, affine=BLOCK_GN_AFFINE)

        self.downsample = downsample
        
        self.drop1 = VariationalHidDropout2d(dropout)
        self.drop2 = VariationalHidDropout2d(dropout)

        self.temb_proj = nn.Linear(temb_channels, inner_planes)

        if wnorm: self._wnorm()
    
    def _wnorm(self):
        """
        Register weight normalization
        """
        self.conv1, self.conv1_fn = weight_norm(self.conv1, names=['weight'], dim=0)
        self.conv2, self.conv2_fn = weight_norm(self.conv2, names=['weight'], dim=0)
        self.conv3, self.conv3_fn = weight_norm(self.conv3, names=['weight'], dim=0)
        self.conv4, self.conv4_fn = weight_norm(self.conv4, names=['weight'], dim=0)
        self.temb_proj, self.temb_proj_fn = weight_norm(self.temb_proj, names=['weight'], dim=0)

    def _reset(self, bsz, d, H, W):
        """
        Reset dropout mask and recompute weight via weight normalization
        """
        if 'conv1_fn' in self.__dict__:
            self.conv1_fn.reset(self.conv1)
        if 'conv2_fn' in self.__dict__:
            self.conv2_fn.reset(self.conv2)
        if 'conv3_fn' in self.__dict__:
            self.conv3_fn.reset(self.conv3)
        if 'conv4_fn' in self.__dict__:
            self.conv4_fn.reset(self.conv4)
        if 'temb_proj_fn' in self.__dict__:
            self.temb_proj_fn.reset(self.temb_proj)

        self.drop1.reset_mask(bsz, d, H, W)
        self.drop2.reset_mask(bsz, d*DEQ_EXPAND, H, W)
            
    def forward(self, x, temb, injection=None):
        if injection is None: injection = 0
        residual = x
        out = nonlinearity(self.gn1(self.conv1(x)))
        out = self.drop1(self.conv2(out)) + injection
        out = self.gn2(out)

        out = self.conv3(out) + self.temb_proj(nonlinearity(temb))[:, :, None, None]
        out = nonlinearity(self.gn3(out))
        out = self.drop2(out)
        out = self.conv4(out)
        
        if self.downsample is not None:
            residual = self.downsample(x)
            
        out += residual
        out = self.gn5(nonlinearity(self.gn4(out)))
        return out
    
       
def Normalize(in_channels):
    return torch.nn.GroupNorm(num_groups=NUM_GROUPS, num_channels=in_channels, eps=1e-6, affine=True)

class AttnBlock(nn.Module):
    def __init__(self, in_channels):
        super().__init__()
        self.in_channels = in_channels

        self.norm = Normalize(in_channels)
        self.q = torch.nn.Conv2d(in_channels,
                                 in_channels,
                                 kernel_size=1,
                                 stride=1,
                                 padding=0)
        self.k = torch.nn.Conv2d(in_channels,
                                 in_channels,
                                 kernel_size=1,
                                 stride=1,
                                 padding=0)
        self.v = torch.nn.Conv2d(in_channels,
                                 in_channels,
                                 kernel_size=1,
                                 stride=1,
                                 padding=0)
        self.proj_out = torch.nn.Conv2d(in_channels,
                                        in_channels,
                                        kernel_size=1,
                                        stride=1,
                                        padding=0)

    def forward(self, x):
        h_ = x
        h_ = self.norm(h_)
        q = self.q(h_)
        k = self.k(h_)
        v = self.v(h_)

        # compute attention
        b, c, h, w = q.shape
        q = q.reshape(b, c, h*w)
        q = q.permute(0, 2, 1)   # b,hw,c
        k = k.reshape(b, c, h*w)  # b,c,hw
        w_ = torch.bmm(q, k)     # b,hw,hw    w[b,i,j]=sum_c q[b,i,c]k[b,c,j]
        w_ = w_ * (int(c)**(-0.5))
        w_ = torch.nn.functional.softmax(w_, dim=2)

        # attend to values
        v = v.reshape(b, c, h*w)
        w_ = w_.permute(0, 2, 1)   # b,hw,hw (first hw of k, second of q)
        # b, c,hw (hw of q) h_[b,c,j] = sum_i v[b,c,i] w_[b,i,j]
        h_ = torch.bmm(v, w_)
        h_ = h_.reshape(b, c, h, w)

        h_ = self.proj_out(h_)

        return x+h_

    def _wnorm(self):
        """
        Register weight normalization
        """
        self.q, self.q_fn = weight_norm(self.q, names=['weight'], dim=0)
        self.k, self.k_fn = weight_norm(self.k, names=['weight'], dim=0)
        self.v, self.v_fn = weight_norm(self.v, names=['weight'], dim=0)
        self.proj_out, self.proj_out_fn = weight_norm(self.proj_out, names=['weight'], dim=0)

    def _reset(self):
        """
        Reset dropout mask and recompute weight via weight normalization
        """
        if 'q_fn' in self.__dict__:
            self.q_fn.reset(self.q)
        if 'k_fn' in self.__dict__:
            self.k_fn.reset(self.k)
        if 'v_fn' in self.__dict__:
            self.v_fn.reset(self.v)
        if 'proj_out_fn' in self.__dict__:
            self.proj_out_fn.reset(self.proj_out)

class BasicAttentionBlock(nn.Module):
    def __init__(self, inplanes, planes, stride=1, downsample=None, n_big_kernels=0, 
                        dropout=0.0, 
                        wnorm=False, 
                        temb_channels=512):
        super().__init__()
        self.basic = BasicBlock(inplanes, planes, stride=stride, downsample=downsample, 
                        n_big_kernels=n_big_kernels, 
                        dropout=dropout, 
                        wnorm=wnorm, 
                        temb_channels=temb_channels)
        
        self.attn = AttnBlock(in_channels=planes)

        if wnorm: self._wnorm()
    
    def forward(self, x, temb, injection=None):
        out = self.basic(x, temb=temb, injection=injection)
        out = self.attn(out)
        return out
    
    def _wnorm(self):
        """
        Register weight normalization
        """
        self.basic._wnorm()
        self.attn._wnorm()

    def _reset(self, bsz, d, H, W):
        """
        Reset dropout mask and recompute weight via weight normalization
        """
        self.basic._reset(bsz, d, H, W)
        self.attn._reset()


blocks_dict = { 'BASIC': BasicBlock, 'ATTN': BasicAttentionBlock}

class BranchNet(nn.Module):
    def __init__(self, blocks):
        """
        The residual block part of each resolution stream
        """
        super().__init__()
        self.blocks = blocks
    
    def forward(self, x, temb, injection=None):
        blocks = self.blocks
        #import pdb; pdb.set_trace()
        y = blocks[0](x, temb, injection)
        for i in range(1, len(blocks)):
            y = blocks[i](y, temb)
        return y
    
class DownsampleModule(nn.Module):
    def __init__(self, num_channels, in_res, out_res):
        """
        A downsample step from resolution j (with in_res) to resolution i (with out_res). A series of 2-strided convolutions.
        """
        super(DownsampleModule, self).__init__()
        # downsample (in_res=j, out_res=i)
        convs = []
        inp_chan = num_channels[in_res]
        out_chan = num_channels[out_res]
        self.level_diff = level_diff = out_res - in_res
        
        kwargs = {"kernel_size": 3, "stride": 2, "padding": 1, "bias": False}
        for k in range(level_diff):
            intermediate_out = out_chan if k == (level_diff-1) else inp_chan
            components = [('conv', nn.Conv2d(inp_chan, intermediate_out, **kwargs)), 
                          ('gnorm', nn.GroupNorm(NUM_GROUPS, intermediate_out, affine=FUSE_GN_AFFINE))]
            if k != (level_diff-1):
                components.append(('activation', SwishActivation()))
            convs.append(nn.Sequential(OrderedDict(components)))
        self.net = nn.Sequential(*convs)  
            
    def forward(self, x):
        return self.net(x)

class UpsampleModule(nn.Module):
    def __init__(self, num_channels, in_res, out_res):
        """
        An upsample step from resolution j (with in_res) to resolution i (with out_res). 
        Simply a 1x1 convolution followed by an interpolation.
        """
        super(UpsampleModule, self).__init__()
        # upsample (in_res=j, out_res=i)
        inp_chan = num_channels[in_res]
        out_chan = num_channels[out_res]
        self.level_diff = level_diff = in_res - out_res
        self.net = nn.Sequential(OrderedDict([
                        ('conv', nn.Conv2d(inp_chan, out_chan, kernel_size=1, bias=False)),
                        ('gnorm', nn.GroupNorm(NUM_GROUPS, out_chan, affine=FUSE_GN_AFFINE)),
                        ('upsample', nn.Upsample(scale_factor=2**level_diff, mode='nearest'))]))
        
    def forward(self, x):
        return self.net(x)

    
class MDEQModule(nn.Module):
    def __init__(self, num_branches, blocks, num_blocks, num_channels, big_kernels, dropout=0.0):
        """
        An MDEQ layer (note that MDEQ only has one layer). 
        """
        super(MDEQModule, self).__init__()
        self._check_branches(
            num_branches, blocks, num_blocks, num_channels, big_kernels)

        self.num_branches = num_branches
        self.num_channels = num_channels
        self.big_kernels = big_kernels

        self.branches = self._make_branches(num_branches, blocks, num_blocks, num_channels, big_kernels, dropout=dropout)
        self.fuse_layers = self._make_fuse_layers()
        self.post_fuse_layers = nn.ModuleList([
            nn.Sequential(OrderedDict([
                ('activation', SwishActivation()),
                ('conv', nn.Conv2d(num_channels[i], num_channels[i], kernel_size=1, bias=False)),
                #('gnorm', nn.GroupNorm(NUM_GROUPS//2, num_channels[i], affine=POST_GN_AFFINE))
                ('gnorm', nn.GroupNorm(NUM_GROUPS, num_channels[i], affine=POST_GN_AFFINE))
            ])) for i in range(num_branches)])

    def _check_branches(self, num_branches, blocks, num_blocks, num_channels, big_kernels):
        """
        To check if the config file is consistent
        """
        if num_branches != len(num_blocks):
            error_msg = 'NUM_BRANCHES({}) <> NUM_BLOCKS({})'.format(
                num_branches, len(num_blocks))
            logger.error(error_msg)
            raise ValueError(error_msg)

        if num_branches != len(num_channels):
            error_msg = 'NUM_BRANCHES({}) <> NUM_CHANNELS({})'.format(
                num_branches, len(num_channels))
            logger.error(error_msg)
            raise ValueError(error_msg)
        
        if num_branches != len(big_kernels):
            error_msg = 'NUM_BRANCHES({}) <> BIG_KERNELS({})'.format(
                num_branches, len(big_kernels))
            logger.error(error_msg)
            raise ValueError(error_msg)
    
    def _wnorm(self):
        """
        Apply weight normalization to the learnable parameters of MDEQ
        """
        self.post_fuse_fns = []
        for i, branch in enumerate(self.branches):
            for block in branch.blocks:
                block._wnorm()
            conv, fn = weight_norm(self.post_fuse_layers[i].conv, names=['weight'], dim=0)
            self.post_fuse_fns.append(fn)
            self.post_fuse_layers[i].conv = conv
        
        # Throw away garbage
        torch.cuda.empty_cache()
        
    def _reset(self, xs):
        """
        Reset the dropout mask and the learnable parameters (if weight normalization is applied)
        """
        for i, branch in enumerate(self.branches):
            for block in branch.blocks:
                block._reset(*xs[i].shape)
            if 'post_fuse_fns' in self.__dict__:
                self.post_fuse_fns[i].reset(self.post_fuse_layers[i].conv)    # Re-compute (...).conv.weight using _g and _v

    def _make_one_branch(self, branch_index, block, num_blocks, num_channels, big_kernels, stride=1, dropout=0.0):
        """
        Make a specific branch indexed by `branch_index`. This branch contains `num_blocks` residual blocks of type `block`.
        """
        layers = nn.ModuleList()
        n_channel = num_channels[branch_index]
        n_big_kernels = big_kernels[branch_index]
        for i in range(num_blocks[branch_index]):
            layers.append(block(n_channel, n_channel, n_big_kernels=n_big_kernels, dropout=dropout))
        return BranchNet(layers)

    def _make_branches(self, num_branches, block, num_blocks, num_channels, big_kernels, dropout=0.0):
        """
        Make the residual block (s; default=1 block) of MDEQ's f_\theta layer. Specifically,
        it returns `branch_layers[i]` gives the module that operates on input from resolution i.
        """
        branch_layers = [self._make_one_branch(i, block, num_blocks, num_channels, big_kernels, dropout=dropout) for i in range(num_branches)]
        return nn.ModuleList(branch_layers)

    def _make_fuse_layers(self):
        """
        Create the multiscale fusion layer (which does simultaneous up- and downsamplings).
        """
        if self.num_branches == 1:
            return None

        num_branches = self.num_branches
        num_channels = self.num_channels
        fuse_layers = []
        for i in range(num_branches):
            fuse_layer = []                    # The fuse modules into branch #i
            for j in range(num_branches):
                if i == j:
                    fuse_layer.append(None)    # Identity if the same branch
                else:
                    module = UpsampleModule if j > i else DownsampleModule
                    fuse_layer.append(module(num_channels, in_res=j, out_res=i))
            fuse_layers.append(nn.ModuleList(fuse_layer))

        # fuse_layers[i][j] gives the (series of) conv3x3s that convert input from branch j to branch i
        return nn.ModuleList(fuse_layers)

    def get_num_inchannels(self):
        return self.num_channels

    # Here temb is temporal embedding
    def forward(self, x, temb, injection, *args):
        """
        The two steps of a multiscale DEQ module (see paper): a per-resolution residual block and 
        a parallel multiscale fusion step.
        """
        if injection is None:
            injection = [0] * len(x)
        if self.num_branches == 1:
            return [self.branches[0](x[0], temb, injection[0])]

        # Step 1: Per-resolution residual block
        x_block = []
        for i in range(self.num_branches):
            x_block.append(self.branches[i](x[i], temb, injection[i]))
        
        # Step 2: Multiscale fusion
        x_fuse = []
        for i in range(self.num_branches):
            y = 0
            # Start fusing all #j -> #i up/down-samplings
            for j in range(self.num_branches):
                y += x_block[j] if i == j else self.fuse_layers[i][j](x_block[j])
            x_fuse.append(self.post_fuse_layers[i](y))
        return x_fuse

class Stage0Block(nn.Module):
    def __init__(self, in_channels, out_channels=None):
        super(Stage0Block, self).__init__()
        self.in_channels = in_channels
        out_channels = in_channels if out_channels is None else out_channels
        self.out_channels = out_channels

        self.stage0_0 = nn.Sequential(nn.Conv2d(in_channels, out_channels, kernel_size=1, bias=False),
                                                nn.GroupNorm(num_groups=NUM_GROUPS, num_channels=out_channels, eps=1e-6, affine=True),
                                                #nn.BatchNorm2d(out_channels, momentum=BN_MOMENTUM, affine=True)
                                                )

    def forward(self, x):
        h = x
        h = nonlinearity(self.stage0_0(x))
        return h

class MDEQDiffNet(nn.Module):

    def __init__(self, cfg, **kwargs):
        """
        Build an MDEQ model with the given hyperparameters

        Args:
            cfg ([config]): The configuration file (parsed from yaml) specifying the model settings
        """
        super(MDEQDiffNet, self).__init__()
        global BN_MOMENTUM
        BN_MOMENTUM = kwargs.get('BN_MOMENTUM', 0.1)
        self.parse_cfg(cfg)
        init_chansize = self.init_chansize
        
        if self.inject_highest:
            self.downsample = nn.Sequential(
                conv3x3(3, init_chansize, stride=(2 if self.downsample_times >= 1 else 1)),
                nn.GroupNorm(num_groups=NUM_GROUPS, num_channels=init_chansize, eps=1e-6, affine=True),
                SwishActivation(),
                conv3x3(init_chansize, init_chansize, stride=(2 if self.downsample_times >= 2 else 1)),
                nn.GroupNorm(num_groups=NUM_GROUPS, num_channels=init_chansize, eps=1e-6, affine=True),
                SwishActivation())

            if self.downsample_times > 2:
                for i in range(3, self.downsample_times+1):
                    self.downsample.add_module(f"DS{i}", conv3x3(init_chansize, init_chansize, stride=2))
                    self.downsample.add_module(f"DS{i}-GN", nn.GroupNorm(num_groups=NUM_GROUPS, num_channels=init_chansize, eps=1e-6, affine=True))
                    self.downsample.add_module(f"DS{i}-ACTIVATION", SwishActivation())
        else:
            downsample_times = [i for i in range(self.num_branches)]
            downsample_modules = []
            for i in range(self.num_branches):
                downsample_module = nn.Sequential(
                    conv3x3(3, init_chansize, stride=(2 if downsample_times[i] >= 1 else 1)),
                    nn.GroupNorm(num_groups=NUM_GROUPS, num_channels=init_chansize, eps=1e-6, affine=True),
                    SwishActivation(),
                    conv3x3(init_chansize, init_chansize, stride=(2 if downsample_times[i] >= 2 else 1)),
                    nn.GroupNorm(num_groups=NUM_GROUPS, num_channels=init_chansize, eps=1e-6, affine=True),
                    SwishActivation())

                if downsample_times[i] > 2:
                    for i in range(3, downsample_times[i]+1):
                        downsample_module.add_module(f"DS{i}", conv3x3(init_chansize, init_chansize, stride=2))
                        downsample_module.add_module(f"DS{i}-GN", nn.GroupNorm(num_groups=NUM_GROUPS, num_channels=init_chansize, eps=1e-6, affine=True))
                        downsample_module.add_module(f"DS{i}-ACTIVATION", SwishActivation())
                
                downsample_modules.append(downsample_module)
            self.downsample =  nn.ModuleList(downsample_modules)

        # PART I: Input injection module
        if self.downsample_times == 0 and self.num_branches <= 2:
            # We use the downsample module above as the injection transformation
            self.stage0 = None
        else:
            if self.inject_highest:
                self.stage0 = Stage0Block(self.init_chansize, out_channels=self.init_chansize)
            else:
                stages = []
                for i in range(self.num_branches):
                    stages.append(Stage0Block(self.init_chansize, out_channels=self.num_channels[i]))
                self.stage0 =  nn.ModuleList(stages)
        
        # PART II: MDEQ's f_\theta layer
        self.fullstage = self._make_stage(self.fullstage_cfg, self.num_channels, dropout=self.dropout)
        self.alternative_mode = "abs" if self.stop_mode == "rel" else "rel"
        if self.wnorm:
            self.fullstage._wnorm()

        self.iodrop = VariationalHidDropout2d(0.0)
        self.hook = None
        self.layer_loss = cfg['LOSS']['USE_LAYER_LOSS']
        self.hook_zm = None
        
    def parse_cfg(self, cfg):
        """
        Parse a configuration file
        """
        global DEQ_EXPAND, NUM_GROUPS, BLOCK_GN_AFFINE, FUSE_GN_AFFINE, POST_GN_AFFINE
        self.num_branches = cfg['MODEL']['EXTRA']['FULL_STAGE']['NUM_BRANCHES']
        self.num_channels = cfg['MODEL']['EXTRA']['FULL_STAGE']['NUM_CHANNELS']
        self.init_chansize = self.num_channels[0]
        self.num_layers = cfg['MODEL']['NUM_LAYERS']
        self.dropout = cfg['MODEL']['DROPOUT']
        self.wnorm = cfg['MODEL']['WNORM']
        self.num_classes = cfg['MODEL']['NUM_CLASSES']
        self.downsample_times = cfg['MODEL']['DOWNSAMPLE_TIMES']
        self.fullstage_cfg = cfg['MODEL']['EXTRA']['FULL_STAGE']   
        self.pretrain_steps = cfg['TRAIN']['PRETRAIN_STEPS']
        self.inject_highest = cfg['MODEL']['INJECT_HIGHEST']

        # DEQ related
        self.f_solver = eval(cfg['DEQ']['F_SOLVER'])
        self.b_solver = eval(cfg['DEQ']['B_SOLVER'])
        if self.b_solver is None:
            self.b_solver = self.f_solver
        self.f_thres = cfg['DEQ']['F_THRES']
        self.b_thres = cfg['DEQ']['B_THRES']
        self.stop_mode = cfg['DEQ']['STOP_MODE']
        
        # Update global variables
        DEQ_EXPAND = cfg['MODEL']['EXPANSION_FACTOR']
        NUM_GROUPS = cfg['MODEL']['NUM_GROUPS']
        BLOCK_GN_AFFINE = cfg['MODEL']['BLOCK_GN_AFFINE']
        FUSE_GN_AFFINE = cfg['MODEL']['FUSE_GN_AFFINE']
        POST_GN_AFFINE = cfg['MODEL']['POST_GN_AFFINE']

    def _make_stage(self, layer_config, num_channels, dropout=0.0):
        """
        Build an MDEQ block with the given hyperparameters
        """
        num_modules = layer_config['NUM_MODULES']
        num_branches = layer_config['NUM_BRANCHES']
        num_blocks = layer_config['NUM_BLOCKS']
        block_type = blocks_dict[layer_config['BLOCK']]
        big_kernels = layer_config['BIG_KERNELS']
        return MDEQModule(num_branches, block_type, num_blocks, num_channels, big_kernels, dropout=dropout)

    # Inputs are x and temporal embedding
    def _forward(self, x, temb, train_step=-1, compute_jac_loss=True, spectral_radius_mode=False,
                    writer=None, **kwargs):
        """
        The core MDEQ module. In the starting phase, we can (optionally) enter a shallow stacked f_\theta training mode
        to warm up the weights (specified by the self.pretrain_steps; see below)
        """
        if train_step == -1: 
            print("Train step is -1!!!")

        num_branches = self.num_branches
        f_thres = kwargs.get('f_thres', self.f_thres)
        b_thres = kwargs.get('b_thres', self.b_thres)
        rank = get_rank()
        
        if self.inject_highest:
            x = self.downsample(x)
            # Inject only to the highest resolution...
            x_list = [self.stage0(x) if self.stage0 else x]
            for i in range(1, num_branches):
                bsz, _, H, W = x_list[-1].shape
                x_list.append(torch.zeros(bsz, self.num_channels[i], H//2, W//2).to(x))   # ... and the rest are all zeros
        else:
            x_list = [self.stage0[0](self.downsample[0](x))]
            for idx in range(1, num_branches):
                bsz, _, H, W = x_list[-1].shape
                x_downsampled = self.downsample[idx](x)
                x_list.append(self.stage0[idx](x_downsampled))   # ... and the rest are all zeros

        z_list = [torch.zeros_like(elem) for elem in x_list]
        z1 = list2vec(z_list)
        cutoffs = [(elem.size(1), elem.size(2), elem.size(3)) for elem in z_list]
        func = lambda z: list2vec(self.fullstage(vec2list(z, cutoffs), temb, x_list))
        
        # For variational dropout mask resetting and weight normalization re-computations
        self.fullstage._reset(z_list)

        jac_loss = torch.tensor(0.0).to(x)
        sradius = torch.zeros(bsz, 1).to(x)
        deq_mode = (train_step < 0) or (train_step >= self.pretrain_steps)
        
        # Multiscale Deep Equilibrium!
        if not deq_mode:
            for layer_ind in range(self.num_layers):
                z1 = func(z1)
            new_z1 = z1

            if self.training:
                if compute_jac_loss:
                    z2 = z1.clone().detach().requires_grad_()
                    new_z2 = func(z2)
                    jac_loss = jac_loss_estimate(new_z2, z2)
        else:
            with torch.no_grad():
                result = self.f_solver(func, z1, threshold=f_thres, stop_mode=self.stop_mode,
<<<<<<< HEAD
                                         layer_loss=self.layer_loss, layer_idx=[10, 15],
                                         name="forward")
                z1 = result['result']
                if self.layer_loss:
                    # This should be a list
                    zm_list = result['zm']
                if train_step % 50 == 0:
                    print("Nstep ", result['nstep'], "rel_trace", min(result['rel_trace']), "abs_trace", min(result['abs_trace']))
            new_z1 = z1
            new_zm = []

            if self.layer_loss:
                new_zm = [zm for zm in zm_list]
=======
                                         layer_loss=self.layer_loss, layer_idx= [10],
                                         name="forward")
                z1 = result['result']
                if self.layer_loss:
                    zm = result['zm'][0]
                if train_step % 50 == 0:
                    print("Nstep ", result['nstep'], "rel_trace", min(result['rel_trace']), "abs_trace", min(result['abs_trace']))
            new_z1 = z1

            if self.layer_loss:
                new_zm = zm
>>>>>>> a5813ef7

            if (not self.training) and spectral_radius_mode:
                with torch.enable_grad():
                    new_z1 = func(z1.requires_grad_())
                _, sradius = power_method(new_z1, z1, n_iters=150)

            if self.training:
                new_z1 = func(z1.requires_grad_())
<<<<<<< HEAD
                new_zm = []
                for zm in zm_list:
                    new_zm.append(func(zm.requires_grad_()))
=======
                new_zm = func(zm.requires_grad_())
>>>>>>> a5813ef7

                if compute_jac_loss:
                    jac_loss = jac_loss_estimate(new_z1, z1)
                    
                def backward_hook(grad):
                    if self.hook is not None:
                        self.hook.remove()
                        torch.cuda.synchronize()
                        
                    result = self.b_solver(lambda y: autograd.grad(new_z1, z1, y, retain_graph=True)[0] + grad, torch.zeros_like(grad), 
                                          threshold=b_thres, stop_mode=self.stop_mode, name="backward")
                    return result['result']
<<<<<<< HEAD
                
                self.hook = new_z1.register_hook(backward_hook)
=======
                
                self.hook = new_z1.register_hook(backward_hook)

                # def backward_hook_zm(grad):
                #     if self.hook_zm is not None:
                #         self.hook_zm.remove()
                #         torch.cuda.synchronize()
                        
                #     result = self.b_solver(lambda y: autograd.grad(new_zm, zm, y, retain_graph=True)[0] + grad, torch.zeros_like(grad), 
                #                           threshold=b_thres, stop_mode=self.stop_mode, name="backward")
                #     return result['result']
                
                # if self.layer_loss:
                #     self.hook_zm  = new_zm.register_hook(backward_hook_zm)
>>>>>>> a5813ef7

        y_list = self.iodrop(vec2list(new_z1, cutoffs))

        if deq_mode and self.layer_loss:
<<<<<<< HEAD
            y_list_zm = []
            for zm_ in new_zm:
                y_list_zm.append(self.iodrop(vec2list(zm_, cutoffs)))

            return y_list, jac_loss.view(1,-1), sradius.view(-1,1), y_list_zm

        return y_list, jac_loss.view(1,-1), sradius.view(-1,1), []
=======
            y_list_zm = self.iodrop(vec2list(new_zm, cutoffs))
            return y_list, jac_loss.view(1,-1), sradius.view(-1,1), y_list_zm
            
        return y_list, jac_loss.view(1,-1), sradius.view(-1,1), None
>>>>>>> a5813ef7
    
    def forward(self, x, train_step=-1, **kwargs):
        raise NotImplemented    # To be inherited & implemented by MDEQClsNet and MDEQSegNet (see mdeq.py)<|MERGE_RESOLUTION|>--- conflicted
+++ resolved
@@ -647,7 +647,6 @@
         else:
             with torch.no_grad():
                 result = self.f_solver(func, z1, threshold=f_thres, stop_mode=self.stop_mode,
-<<<<<<< HEAD
                                          layer_loss=self.layer_loss, layer_idx=[10, 15],
                                          name="forward")
                 z1 = result['result']
@@ -661,19 +660,6 @@
 
             if self.layer_loss:
                 new_zm = [zm for zm in zm_list]
-=======
-                                         layer_loss=self.layer_loss, layer_idx= [10],
-                                         name="forward")
-                z1 = result['result']
-                if self.layer_loss:
-                    zm = result['zm'][0]
-                if train_step % 50 == 0:
-                    print("Nstep ", result['nstep'], "rel_trace", min(result['rel_trace']), "abs_trace", min(result['abs_trace']))
-            new_z1 = z1
-
-            if self.layer_loss:
-                new_zm = zm
->>>>>>> a5813ef7
 
             if (not self.training) and spectral_radius_mode:
                 with torch.enable_grad():
@@ -682,13 +668,9 @@
 
             if self.training:
                 new_z1 = func(z1.requires_grad_())
-<<<<<<< HEAD
                 new_zm = []
                 for zm in zm_list:
                     new_zm.append(func(zm.requires_grad_()))
-=======
-                new_zm = func(zm.requires_grad_())
->>>>>>> a5813ef7
 
                 if compute_jac_loss:
                     jac_loss = jac_loss_estimate(new_z1, z1)
@@ -701,30 +683,12 @@
                     result = self.b_solver(lambda y: autograd.grad(new_z1, z1, y, retain_graph=True)[0] + grad, torch.zeros_like(grad), 
                                           threshold=b_thres, stop_mode=self.stop_mode, name="backward")
                     return result['result']
-<<<<<<< HEAD
                 
                 self.hook = new_z1.register_hook(backward_hook)
-=======
-                
-                self.hook = new_z1.register_hook(backward_hook)
-
-                # def backward_hook_zm(grad):
-                #     if self.hook_zm is not None:
-                #         self.hook_zm.remove()
-                #         torch.cuda.synchronize()
-                        
-                #     result = self.b_solver(lambda y: autograd.grad(new_zm, zm, y, retain_graph=True)[0] + grad, torch.zeros_like(grad), 
-                #                           threshold=b_thres, stop_mode=self.stop_mode, name="backward")
-                #     return result['result']
-                
-                # if self.layer_loss:
-                #     self.hook_zm  = new_zm.register_hook(backward_hook_zm)
->>>>>>> a5813ef7
 
         y_list = self.iodrop(vec2list(new_z1, cutoffs))
 
         if deq_mode and self.layer_loss:
-<<<<<<< HEAD
             y_list_zm = []
             for zm_ in new_zm:
                 y_list_zm.append(self.iodrop(vec2list(zm_, cutoffs)))
@@ -732,12 +696,6 @@
             return y_list, jac_loss.view(1,-1), sradius.view(-1,1), y_list_zm
 
         return y_list, jac_loss.view(1,-1), sradius.view(-1,1), []
-=======
-            y_list_zm = self.iodrop(vec2list(new_zm, cutoffs))
-            return y_list, jac_loss.view(1,-1), sradius.view(-1,1), y_list_zm
-            
-        return y_list, jac_loss.view(1,-1), sradius.view(-1,1), None
->>>>>>> a5813ef7
     
     def forward(self, x, train_step=-1, **kwargs):
         raise NotImplemented    # To be inherited & implemented by MDEQClsNet and MDEQSegNet (see mdeq.py)