<<<<<<< HEAD
GPUS: (0,1,2,) #3)
=======
GPUS: (0,1,2,3)
>>>>>>> 1235e4e1
LOG_DIR: 'log/'
DATA_DIR: ''
OUTPUT_DIR: 'output-deq-swish-up-2layer/' #attn/'
WORKERS: 3
PRINT_FREQ: 100

MODEL: 
  NAME: mdeq_swish_alt
  NUM_LAYERS: 20
  NUM_CLASSES: 10
  NUM_GROUPS: 4
  DROPOUT: 0.22
  WNORM: true
  DOWNSAMPLE_TIMES: 0
  EXPANSION_FACTOR: 1
  POST_GN_AFFINE: false
  IMAGE_SIZE: 
    - 32
    - 32
  EXTRA:
    FULL_STAGE:
      NUM_MODULES: 1
      NUM_BRANCHES: 4
      BLOCK: #BASIC
      - BASIC
      - ATTN
      - BASIC
      - BASIC
      BIG_KERNELS:
      - 0
      - 0
      - 0
      - 0
      HEAD_CHANNELS:
      - 14
      - 28
      - 56
      - 112
      FINAL_CHANSIZE: 1680
      NUM_BLOCKS:
      - 1
      - 1
      - 1
      - 1
      NUM_CHANNELS:
      - 32
      - 64
      - 128
      - 256
      FUSE_METHOD: SUM
DEQ:
  F_SOLVER: 'broyden'
  B_SOLVER: 'broyden'
  STOP_MODE: 'rel'
  F_THRES: 58
  B_THRES: 60
  RAND_F_THRES_DELTA: 2
  SPECTRAL_RADIUS_MODE: false
CUDNN:
  BENCHMARK: true
  DETERMINISTIC: false
  ENABLED: true
LOSS:
  JAC_LOSS_FREQ: 0.02
  JAC_LOSS_WEIGHT: 0.4
  PRETRAIN_JAC_LOSS_WEIGHT: 0.0
  JAC_STOP_EPOCH: 90
  USE_LAYER_LOSS: True 
<<<<<<< HEAD
  GAMMA: 
  - 0.25
  - 0.5
=======
  GAMMA: 0.01
>>>>>>> 1235e4e1
DATASET:
  DATASET: 'cifar10'
  DATA_FORMAT: 'jpg'
  ROOT: 'data/cifar10/'
  TEST_SET: 'val'
  TRAIN_SET: 'train'
TEST:
<<<<<<< HEAD
  BATCH_SIZE_PER_GPU: 64
  MODEL_FILE: ''
TRAIN:
  BATCH_SIZE_PER_GPU: 64
=======
  BATCH_SIZE_PER_GPU: 96
  MODEL_FILE: ''
TRAIN:
  BATCH_SIZE_PER_GPU: 96
>>>>>>> 1235e4e1
  BEGIN_EPOCH: 0
  END_EPOCH: 3500
  RESUME: true
  LR_SCHEDULER: 'cosine'
<<<<<<< HEAD
  PRETRAIN_STEPS: 8000
=======
  PRETRAIN_STEPS: 6000000
>>>>>>> 1235e4e1
  LR_FACTOR: 0.1
  LR_STEP:
  - 30
  - 60
  - 90
  OPTIMIZER: adam
  LR: 0.0002
  WD: 0.0
  MOMENTUM: 0.98
  NESTEROV: true
  SHUFFLE: true
  CHECKPOINT_FREQ: 40
  CLIP: 1.0
DIFFUSION_MODEL:
  EMA: False
DEBUG:
  DEBUG: false<|MERGE_RESOLUTION|>--- conflicted
+++ resolved
@@ -1,8 +1,4 @@
-<<<<<<< HEAD
-GPUS: (0,1,2,) #3)
-=======
 GPUS: (0,1,2,3)
->>>>>>> 1235e4e1
 LOG_DIR: 'log/'
 DATA_DIR: ''
 OUTPUT_DIR: 'output-deq-swish-up-2layer/' #attn/'
@@ -71,13 +67,9 @@
   PRETRAIN_JAC_LOSS_WEIGHT: 0.0
   JAC_STOP_EPOCH: 90
   USE_LAYER_LOSS: True 
-<<<<<<< HEAD
   GAMMA: 
   - 0.25
   - 0.5
-=======
-  GAMMA: 0.01
->>>>>>> 1235e4e1
 DATASET:
   DATASET: 'cifar10'
   DATA_FORMAT: 'jpg'
@@ -85,26 +77,16 @@
   TEST_SET: 'val'
   TRAIN_SET: 'train'
 TEST:
-<<<<<<< HEAD
   BATCH_SIZE_PER_GPU: 64
   MODEL_FILE: ''
 TRAIN:
   BATCH_SIZE_PER_GPU: 64
-=======
-  BATCH_SIZE_PER_GPU: 96
   MODEL_FILE: ''
-TRAIN:
-  BATCH_SIZE_PER_GPU: 96
->>>>>>> 1235e4e1
   BEGIN_EPOCH: 0
   END_EPOCH: 3500
   RESUME: true
   LR_SCHEDULER: 'cosine'
-<<<<<<< HEAD
   PRETRAIN_STEPS: 8000
-=======
-  PRETRAIN_STEPS: 6000000
->>>>>>> 1235e4e1
   LR_FACTOR: 0.1
   LR_STEP:
   - 30
